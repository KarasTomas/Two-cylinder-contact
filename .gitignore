--- conflicted
+++ resolved
@@ -2,6 +2,7 @@
 .venv/
 
 # VS Code settings
+.vscode/
 .vscode/
 
 # Python cache directories
@@ -41,20 +42,7 @@
 .coverage
 htmlcov/
 
-<<<<<<< HEAD
 # custom files
 old_scripts/
 processed_data/
-initial_conditions/
-=======
-# odd files
-old_scripts/
-task_workflow.md
-
-# Local files
-processed_data/
-abaqus_work/
-results/
-gear_parameters.csv
-measured_deformation.csv
->>>>>>> e398482c
+initial_conditions/